#!/usr/bin/env python3
# -*- coding: utf-8 -*-
"""
Created on Tue Dec 18 11:15:44 2018

@author: dberke

The Transition class contains information about a single atomic transition.
"""

import unyt as u
from bidict import bidict

elements = bidict({1: "H", 2: "He", 3: "Li", 4: "Be", 5: "B", 6: "C", 7: "N",
                   8: "O", 9: "F", 10: "Ne", 11: "Na", 12: "Mg",  13: "Al",
                   14: "Si", 15: "P", 16: "S", 17: "Cl", 18: "Ar", 19: "K",
                   20: "Ca", 21: "Sc", 22: "Ti", 23: "V", 24: "Cr", 25: "Mn",
                   26: "Fe", 27: "Co", 28: "Ni", 29: "Cu", 30: "Zn", 31: "Ga",
                   32: "Ge", 33: "As", 34: "Se", 35: "Br", 36: "Kr", 37: "Rb",
                   38: "Sr", 39: "Y", 40: "Zr", 41: "Nb", 42: "Mo", 43: "Tc",
                   44: "Ru", 45: "Rh", 46: "Pd", 47: "Ag", 48: "Cd", 49: "In",
                   50: "Sn", 51: "Sb", 52: "Te", 53: "I", 54: "Xe", 55: "Cs",
                   56: "Ba", 57: "La", 58: "Ce", 59: "Pr", 60: "Nd", 61: "Pm",
                   62: "Sm", 63:  "Eu", 64: "Gd", 65: "Tb", 66: "Dy", 67: "Ho",
                   68: "Er", 69: "Tm", 70: "Yb", 71: "Lu", 72: "Hf", 73: "Ta",
                   74: "W", 75: "Re", 76: "Os", 77: "Ir", 78: "Pt", 79: "Au",
                   80: "Hg", 81: "Tl", 82: "Pb", 83: "Bi", 84: "Po", 85: "At",
                   86: "Rn", 87: "Fr", 88: "Ra", 89: "Ac", 90: "Th", 91: "Pa",
                   92: "U"})

roman_numerals = bidict({1: 'I', 2: 'II', 3: 'III', 4: 'IV', 5: 'V',
                         6: 'VI', 7: 'VII', 8: 'VIII', 9: 'IX', 10: 'X'})


class Transition(object):
    """Class to hold information about a single atomic transition.

    """

    def __init__(self, wavelength, element, ionizationState):
        """
        Parameters
        ----------
        wavelength : unyt quantity with dimensions length
            The wavelength of the transition. Should be a unyt quantity, though
            it can be any unit of length and will be converted to nm
            internally. Should be in a vacuum wavelength scale.
        element : int or str
            The atomic number of the element the transition arises from, or the
            standard chemical symbol (e.g., 'He', or 'N'). Either can be given;
            on initialization it will use the given one to find the other from
            a bijective dictionary and set both for the instance. The number
            can also be given as a string; it will first check if the string
            can be converted to an integer before parsing it as an atomic
            symbol.
        ionizationState : int or str
            The ionization state of the atom the transition arises from, after
            the astronomical convention where 1 is un-ionized, 2 is singly-
            ionized, 3 is doubly-ionized, etc. It can also be given as a Roman
            numeral up to 10 (X).

        """

        # See if the wavelength has units already:
        try:
            self.wavelength = wavelength.to(u.nm)
        except AttributeError:
            # If not, raise an error.
            print('Given wavelength has no units!')
            raise
        # Check if the element is given as a number in a string.
        if (type(element) is str) and (len(element) < 3):
            try:
                self.atomicNumber = int(element)
                self.atomicSymbol = elements[self.atomicNumber]
            # If not, see if it's a correct atomic symbol.
            except ValueError:
                cap_string = element.capitalize()
                try:
                    self.atomicNumber = elements.inv[cap_string]
                except KeyError:
                    print('Given atomic symbol not in elements dictionary!')
                    print('Atomic symbol given was "{}".'.format(element))
                    raise
                self.atomicSymbol = cap_string
        elif type(element) is int:
            assert 0 < element < 119, 'Element number not in range [1, 118]!'
            self.atomicNumber = element
            self.atomicSymbol = elements[self.atomicNumber]

        elif (type(element) is int) and (len(element) > 2):
            print('Given string for parameter "element" is too long!')
        else:
            raise TypeError("'element' parameter must be an integer atomic " +
                            "number or correct atomic symbol (e.g., 'Fe').")

        # Next check the given ionization state.
        try:
            self.ionizationState = int(ionizationState)
        except ValueError:
            # If it's a string, see if it's a Roman numeral.
            try:
                self.ionizationState = roman_numerals.inv[ionizationState]
            except KeyError:
<<<<<<< HEAD
                raise ValueError('Ionization state {} invalid!'.format(
                        ionizationState))
        else:
            self.ionizationState = int(ionizationState)
=======
                raise ValueError('Ionization state "{}" invalid!'.format(
                                 ionizationState))
>>>>>>> 8a28efb9

        self.lowerEnergy = None
        self.lowerJ = None
        self.lowerOrbital = None
        self.higherEnergy = None
        self.higherJ = None
        self.higherOrbital = None

    @property
    def atomicSpecies(self):
        return(f'{self.atomicSymbol} {roman_numerals[self.ionizationState]}')

    def __repr__(self):
        return "{}({:.4f}, {}, {})".format(self.__class__.__name__,
                                           self.wavelength.value,
                                           self.atomicNumber,
                                           self.ionizationState)

    def __str__(self):
<<<<<<< HEAD
        return "{} {} {}".format(self.wavelength,
                                                  self.atomicSymbol,
                                                  self.ionizationState)
=======
        if self.lowerEnergy and self.higherEnergy:
            return "{} {} {} ({:.4f}, {:.4f})".format(self.wavelength,
                                                      self.atomicSymbol,
                                                      self.ionizationState,
                                                      self.lowerEnergy,
                                                      self.higherEnergy)
        else:
            return "{} {} {}".format(self.wavelength,
                                     self.atomicSymbol,
                                     self.ionizationState)
>>>>>>> 8a28efb9

    def __lt__(self, other):
        if self.wavelength.value < other.wavelength.value:
            return True
        else:
            return False

    def __gt__(self, other):
        if self.wavelength.value > other.wavelength.value:
            return True
        else:
            return False<|MERGE_RESOLUTION|>--- conflicted
+++ resolved
@@ -102,15 +102,8 @@
             try:
                 self.ionizationState = roman_numerals.inv[ionizationState]
             except KeyError:
-<<<<<<< HEAD
-                raise ValueError('Ionization state {} invalid!'.format(
-                        ionizationState))
-        else:
-            self.ionizationState = int(ionizationState)
-=======
                 raise ValueError('Ionization state "{}" invalid!'.format(
                                  ionizationState))
->>>>>>> 8a28efb9
 
         self.lowerEnergy = None
         self.lowerJ = None
@@ -130,11 +123,6 @@
                                            self.ionizationState)
 
     def __str__(self):
-<<<<<<< HEAD
-        return "{} {} {}".format(self.wavelength,
-                                                  self.atomicSymbol,
-                                                  self.ionizationState)
-=======
         if self.lowerEnergy and self.higherEnergy:
             return "{} {} {} ({:.4f}, {:.4f})".format(self.wavelength,
                                                       self.atomicSymbol,
@@ -145,7 +133,6 @@
             return "{} {} {}".format(self.wavelength,
                                      self.atomicSymbol,
                                      self.ionizationState)
->>>>>>> 8a28efb9
 
     def __lt__(self, other):
         if self.wavelength.value < other.wavelength.value:
